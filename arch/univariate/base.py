"""
Core classes for ARCH models
"""
from __future__ import absolute_import, division
from arch.compat.python import add_metaclass, range

from copy import deepcopy
import datetime as dt
import warnings

from cached_property import cached_property
import numpy as np
import scipy.stats as stats
import pandas as pd
<<<<<<< HEAD
from pandas.util._decorators import cache_readonly

=======
>>>>>>> 0232e78d
from statsmodels.iolib.summary import Summary, fmt_2cols, fmt_params
from statsmodels.iolib.table import SimpleTable
from statsmodels.tools.numdiff import approx_fprime, approx_hess

from arch.univariate.distribution import Distribution, Normal
from arch.univariate.volatility import VolatilityProcess, ConstantVariance
from arch.utility.array import ensure1d, DocStringInheritor
from arch.utility.exceptions import ConvergenceWarning, StartingValueWarning, \
    convergence_warning, starting_value_warning

__all__ = ['implicit_constant', 'ARCHModelResult', 'ARCHModel']

# Callback variables
_callback_iter, _callback_llf = 0, 0.0,
_callback_func_count, _callback_iter_display = 0, 1


def _callback(*args):
    """
    Callback for use in optimization

    Parameters
    ----------
    parameters : : ndarray
        Parameter value (not used by function)

    Notes
    -----
    Uses global values to track iteration, iteration display frequency,
    log likelihood and function count
    """
    global _callback_iter
    _callback_iter += 1
    disp = 'Iteration: {0:>6},   Func. Count: {1:>6.3g},   Neg. LLF: {2}'
    if _callback_iter % _callback_iter_display == 0:
        print(disp.format(_callback_iter, _callback_func_count, _callback_llf))

    return None


def constraint(a, b):
    """
    Generate constraints from arrays

    Parameters
    ----------
    a : ndarray
        Parameter loadings
    b : ndarray
        Constraint bounds

    Returns
    -------
    constraints : dict
        Dictionary of inequality constraints, one for each row of a

    Notes
    -----
    Parameter constraints satisfy a.dot(parameters) - b >= 0
    """

    def factory(coeff, val):
        def f(params, *args):
            return np.dot(coeff, params) - val

        return f

    constraints = []
    for i in range(a.shape[0]):
        con = {'type': 'ineq', 'fun': factory(a[i], b[i])}
        constraints.append(con)

    return constraints


def format_float_fixed(x, max_digits=10, decimal=4):
    """Formats a floating point number so that if it can be well expressed
    in using a string with digits len, then it is converted simply, otherwise
    it is expressed in scientific notation"""
    # basic_format = '{:0.' + str(digits) + 'g}'
    if x == 0:
        return ('{:0.' + str(decimal) + 'f}').format(0.0)
    scale = np.log10(np.abs(x))
    scale = np.sign(scale) * np.ceil(np.abs(scale))
    if scale > (max_digits - 2 - decimal) or scale < -(decimal - 2):
        formatted = (
            '{0:' + str(max_digits) + '.' + str(decimal) + 'e}').format(x)
    else:
        formatted = (
            '{0:' + str(max_digits) + '.' + str(decimal) + 'f}').format(x)
    return formatted


def implicit_constant(x):
    """
    Test a matrix for an implicit constant

    Parameters
    ----------
    x : ndarray
        Array to be tested

    Returns
    -------
    constant : bool
        Flag indicating whether the array has an implicit constant - whether
        the array has a set of columns that adds to a constant value
    """
    nobs = x.shape[0]
    rank = np.linalg.matrix_rank(np.hstack((np.ones((nobs, 1)), x)))
    return rank == x.shape[1]


@add_metaclass(DocStringInheritor)
class ARCHModel(object):
    """
    Abstract base class for mean models in ARCH processes.  Specifies the
    conditional mean process.

    All public methods that raise NotImplementedError should be overridden by
    any subclass.  Private methods that raise NotImplementedError are optional
    to override but recommended where applicable.
    """

    def __init__(self, y=None, volatility=None, distribution=None,
                 hold_back=None):

        # Set on model fit
        self._fit_indices = None
        self._fit_y = None

        self._is_pandas = isinstance(y, (pd.DataFrame, pd.Series))
        if y is not None:
            self._y_series = ensure1d(y, 'y', series=True)
        else:
            self._y_series = ensure1d(np.empty((0,)), 'y', series=True)

        self._y = np.asarray(self._y_series)
        self._y_original = y

        self.hold_back = hold_back
        self._hold_back = 0 if hold_back is None else hold_back

        self._volatility = None
        self._distribution = None
        self._backcast = None
        self._var_bounds = None

        if volatility is not None:
            self.volatility = volatility
        else:
            self.volatility = ConstantVariance()

        if distribution is not None:
            self.distribution = distribution
        else:
            self.distribution = Normal()

    def constraints(self):
        """
        Construct linear constraint arrays  for use in non-linear optimization

        Returns
        -------
        a : ndarray
            Number of constraints by number of parameters loading array
        b : ndarray
            Number of constraints array of lower bounds

        Notes
        -----
        Parameters satisfy a.dot(parameters) - b >= 0
        """
        return np.empty((0, self.num_params)), np.empty(0)

    def bounds(self):
        """
        Construct bounds for parameters to use in non-linear optimization

        Returns
        -------
        bounds : list (2-tuple of float)
            Bounds for parameters to use in estimation.
        """
        num_params = self.num_params
        return [(-np.inf, np.inf)] * num_params

    @property
    def y(self):
        """Returns the dependent variable"""
        return self._y_original

    @property
    def volatility(self):
        """Set or gets the volatility process

        Volatility processes must be a subclass of VolatilityProcess
        """
        return self._volatility

    @volatility.setter
    def volatility(self, value):
        if not isinstance(value, VolatilityProcess):
            raise ValueError("Must subclass VolatilityProcess")
        self._volatility = value

    @property
    def distribution(self):
        """Set or gets the error distribution

        Distributions must be a subclass of Distribution
        """
        return self._distribution

    @distribution.setter
    def distribution(self, value):
        if not isinstance(value, Distribution):
            raise ValueError("Must subclass Distribution")
        self._distribution = value

    def _r2(self, params):
        """
        Computes the model r-square.  Optional to over-ride.  Must match
        signature.
        """
        raise NotImplementedError("Subclasses optionally may provide.")

    def _fit_no_arch_normal_errors(self, cov_type='robust'):
        """
        Must be overridden with closed form estimator
        """
        raise NotImplementedError("Subclasses must implement")

    def _loglikelihood(self, parameters, sigma2, backcast, var_bounds,
                       individual=False):
        """
        Computes the log-likelihood using the entire model

        Parameters
        ----------
        parameters
        sigma2
        backcast
        individual : bool, optional

        Returns
        -------
        neg_llf : float
            Negative of model loglikelihood
        """
        # Parse parameters
        global _callback_func_count, _callback_llf
        _callback_func_count += 1

        # 1. Resids
        mp, vp, dp = self._parse_parameters(parameters)
        resids = self.resids(mp)

        # 2. Compute sigma2 using VolatilityModel
        sigma2 = self.volatility.compute_variance(vp, resids, sigma2, backcast,
                                                  var_bounds)
        # 3. Compute log likelihood using Distribution
        llf = self.distribution.loglikelihood(dp, resids, sigma2, individual)

        _callback_llf = -1.0 * llf
        return -1.0 * llf

    def _all_parameter_names(self):
        """Returns a list containing all parameter names from the mean model,
        volatility model and distribution"""

        names = self.parameter_names()
        names.extend(self.volatility.parameter_names())
        names.extend(self.distribution.parameter_names())

        return names

    def _parse_parameters(self, x):
        """Return the parameters of each model in a tuple"""

        km, kv = int(self.num_params), int(self.volatility.num_params)
        return x[:km], x[km:km + kv], x[km + kv:]

    def fix(self, params, first_obs=None, last_obs=None):
        """
        Allows an ARCHModelFixedResult to be constructed from fixed parameters.

        Parameters
        ----------
        params: ndarray-like
            User specified parameters to use when generating the result. Must
            have the correct number of parameters for a given choice of mean
            model, volatility model and distribution.
        first_obs : {int, str, datetime, Timestamp}
            First observation to use when fixing model
        last_obs : {int, str, datetime, Timestamp}
            Last observation to use when fixing model

        Returns
        -------
        results : ARCHModelFixedResult
            Object containing model results

        Notes
        -----
        Parameters are not checked against model-specific constraints.
        """
        v = self.volatility

        self._adjust_sample(first_obs, last_obs)
        resids = self.resids(self.starting_values())
        sigma2 = np.zeros_like(resids)
        backcast = v.backcast(resids)
        self._backcast = backcast

        var_bounds = v.variance_bounds(resids)

        params = np.asarray(params)
        loglikelihood = -1.0 * self._loglikelihood(params, sigma2, backcast,
                                                   var_bounds)

        mp, vp, dp = self._parse_parameters(params)

        resids = self.resids(mp)
        vol = np.zeros_like(resids)
        self.volatility.compute_variance(vp, resids, vol, backcast, var_bounds)
        vol = np.sqrt(vol)

        names = self._all_parameter_names()
        # Reshape resids and vol
        first_obs, last_obs = self._fit_indices
        resids_final = np.empty_like(self._y, dtype=np.float64)
        resids_final.fill(np.nan)
        resids_final[first_obs:last_obs] = resids
        vol_final = np.empty_like(self._y, dtype=np.float64)
        vol_final.fill(np.nan)
        vol_final[first_obs:last_obs] = vol

        model_copy = deepcopy(self)
        return ARCHModelFixedResult(params, resids, vol, self._y_series, names,
                                    loglikelihood, self._is_pandas, model_copy)

    def _adjust_sample(self, first_obs, last_obs):
        """
        Performs sample adjustment for estimation

        Parameters
        ----------
        first_obs : {int, str, datetime, datetime64, Timestamp}
            First observation to use when estimating model
        last_obs : {int, str, datetime, datetime64, Timestamp}
            Last observation to use when estimating model

        Notes
        -----
        Adjusted sample must follow Python semantics of first_obs:last_obs
        """
        raise NotImplementedError("Subclasses must implement")

    def fit(self, update_freq=1, disp='final', starting_values=None,
            cov_type='robust', show_warning=True, first_obs=None,
            last_obs=None, tol=None, options=None):
        """
        Fits the model given a nobs by 1 vector of sigma2 values

        Parameters
        ----------
        update_freq : int, optional
            Frequency of iteration updates.  Output is generated every
            `update_freq` iterations. Set to 0 to disable iterative output.
        disp : str
            Either 'final' to print optimization result or 'off' to display
            nothing
        starting_values : ndarray, optional
            Array of starting values to use.  If not provided, starting values
            are constructed by the model components.
        cov_type : str, optional
            Estimation method of parameter covariance.  Supported options are
            'robust', which does not assume the Information Matrix Equality
            holds and 'classic' which does.  In the ARCH literature, 'robust'
            corresponds to Bollerslev-Wooldridge covariance estimator.
        show_warning : bool, optional
            Flag indicating whether convergence warnings should be shown.
        first_obs : {int, str, datetime, Timestamp}
            First observation to use when estimating model
        last_obs : {int, str, datetime, Timestamp}
            Last observation to use when estimating model
        tol : float, optional
            Tolerance for termination.
        options : dict, optional
            Options to pass to `scipy.optimize.minimize`.  Valid entries
            include 'ftol', 'eps', 'disp', and 'maxiter'.

        Returns
        -------
        results : ARCHModelResult
            Object containing model results

        Notes
        -----
        A ConvergenceWarning is raised if SciPy's optimizer indicates
        difficulty finding the optimum.

        Parameters are optimized using SLSQP.
        """
        if self._y_original is None:
            raise RuntimeError('Cannot estimate model without data.')

        # 1. Check in ARCH or Non-normal dist.  If no ARCH and normal,
        # use closed form
        v, d = self.volatility, self.distribution
        offsets = np.array((self.num_params, v.num_params, d.num_params))
        total_params = sum(offsets)
        has_closed_form = (v.closed_form and d.num_params == 0) or total_params == 0

        self._adjust_sample(first_obs, last_obs)

        if has_closed_form:
            try:
                return self._fit_no_arch_normal_errors(cov_type=cov_type)
            except NotImplementedError:
                pass

        resids = self.resids(self.starting_values())
        sigma2 = np.zeros_like(resids)
        backcast = v.backcast(resids)
        self._backcast = backcast
        sv_volatility = v.starting_values(resids)
        self._var_bounds = var_bounds = v.variance_bounds(resids)
        v.compute_variance(sv_volatility, resids, sigma2, backcast, var_bounds)
        std_resids = resids / np.sqrt(sigma2)

        # 2. Construct constraint matrices from all models and distribution
        constraints = (self.constraints(),
                       self.volatility.constraints(),
                       self.distribution.constraints())

        num_constraints = [c[0].shape[0] for c in constraints]
        num_constraints = np.array(num_constraints)
        num_params = offsets.sum()
        a = np.zeros((num_constraints.sum(), num_params))
        b = np.zeros(num_constraints.sum())

        for i, c in enumerate(constraints):
            r_en = num_constraints[:i + 1].sum()
            c_en = offsets[:i + 1].sum()
            r_st = r_en - num_constraints[i]
            c_st = c_en - offsets[i]

            if r_en - r_st > 0:
                a[r_st:r_en, c_st:c_en] = c[0]
                b[r_st:r_en] = c[1]

        bounds = self.bounds()
        bounds.extend(v.bounds(resids))
        bounds.extend(d.bounds(std_resids))

        # 3. Construct starting values from all models
        sv = starting_values
        if starting_values is not None:
            sv = ensure1d(sv, 'starting_values')
            valid = (sv.shape[0] == num_params)
            if a.shape[0] > 0:
                satisfies_constraints = a.dot(sv) - b > 0
                valid = valid and satisfies_constraints.all()
            for i, bound in enumerate(bounds):
                valid = valid and bound[0] <= sv[i] <= bound[1]
            if not valid:
                warnings.warn(starting_value_warning, StartingValueWarning)
                starting_values = None

        if starting_values is None:
            sv = (self.starting_values(),
                  sv_volatility,
                  d.starting_values(std_resids))
            sv = np.hstack(sv)

        # 4. Estimate models using constrained optimization
        global _callback_func_count, _callback_iter, _callback_iter_display
        _callback_func_count, _callback_iter = 0, 0
        if update_freq <= 0 or disp == 'off':
            _callback_iter_display = 2 ** 31

        else:
            _callback_iter_display = update_freq
        disp = True if disp == 'final' else False

        func = self._loglikelihood
        args = (sigma2, backcast, var_bounds)
        ineq_constraints = constraint(a, b)

        from scipy.optimize import minimize

        options = {} if options is None else options
        options.setdefault('disp', disp)
        opt = minimize(func, sv, args=args, method='SLSQP', bounds=bounds,
                       constraints=ineq_constraints, tol=tol, callback=_callback,
                       options=options)

        if show_warning:
            warnings.filterwarnings('always', '', ConvergenceWarning)
        else:
            warnings.filterwarnings('ignore', '', ConvergenceWarning)

        if opt.status != 0 and show_warning:
            warnings.warn(convergence_warning.format(code=opt.status,
                                                     string_message=opt.message),
                          ConvergenceWarning)

        # 5. Return results
        params = opt.x
        loglikelihood = -1.0 * opt.fun

        mp, vp, dp = self._parse_parameters(params)

        resids = self.resids(mp)
        vol = np.zeros_like(resids)
        self.volatility.compute_variance(vp, resids, vol, backcast, var_bounds)
        vol = np.sqrt(vol)

        try:
            r2 = self._r2(mp)
        except NotImplementedError:
            r2 = np.nan

        names = self._all_parameter_names()
        # Reshape resids and vol
        first_obs, last_obs = self._fit_indices
        resids_final = np.empty_like(self._y, dtype=np.float64)
        resids_final.fill(np.nan)
        resids_final[first_obs:last_obs] = resids
        vol_final = np.empty_like(self._y, dtype=np.float64)
        vol_final.fill(np.nan)
        vol_final[first_obs:last_obs] = vol

        fit_start, fit_stop = self._fit_indices
        model_copy = deepcopy(self)
        return ARCHModelResult(params, None, r2, resids_final, vol_final,
                               cov_type, self._y_series, names, loglikelihood,
                               self._is_pandas, opt, fit_start, fit_stop, model_copy)

    def parameter_names(self):
        """List of parameters names

        Returns
        -------
        names : list (str)
            List of variable names for the mean model
        """
        raise NotImplementedError('Subclasses must implement')

    def starting_values(self):
        """
        Returns starting values for the mean model, often the same as the
        values returned from fit

        Returns
        -------
        sv : ndarray
            Starting values
        """
        params = np.asarray(self._fit_no_arch_normal_errors().params)
        # Remove sigma2
        if params.shape[0] == 1:
            return np.empty(0)
        elif params.shape[0] > 1:
            return params[:-1]

    @cached_property
    def num_params(self):
        """
        Returns the number of parameters
        """
        raise NotImplementedError('Subclasses must implement')

    def simulate(self, params, nobs, burn=500, initial_value=None, x=None,
                 initial_value_vol=None):
        raise NotImplementedError('Subclasses must implement')

    def resids(self, params, y=None, regressors=None):
        """
        Compute model residuals

        Parameters
        ----------
        params : ndarray
            Model parameters
        y : ndarray, optional
            Alternative values to use when computing model residuals
        regressors : ndarray, optional
            Alternative regressor values to use when computing model residuals

        Returns
        -------
        resids : ndarray
            Model residuals
        """
        raise NotImplementedError('Subclasses must implement')

    def compute_param_cov(self, params, backcast=None, robust=True):
        """
        Computes parameter covariances using numerical derivatives.

        Parameters
        ----------
        params : ndarray
            Model parameters
        backcast : float
            Value to use for pre-sample observations
        robust : bool, optional
            Flag indicating whether to use robust standard errors (True) or
            classic MLE (False)

        """
        resids = self.resids(self.starting_values())
        var_bounds = self.volatility.variance_bounds(resids)
        nobs = resids.shape[0]
        if backcast is None and self._backcast is None:
            backcast = self.volatility.backcast(resids)
            self._backcast = backcast
        elif backcast is None:
            backcast = self._backcast

        kwargs = {'sigma2': np.zeros_like(resids),
                  'backcast': backcast,
                  'var_bounds': var_bounds,
                  'individual': False}

        hess = approx_hess(params, self._loglikelihood, kwargs=kwargs)
        hess /= nobs
        inv_hess = np.linalg.inv(hess)
        if robust:
            kwargs['individual'] = True
            scores = approx_fprime(params, self._loglikelihood, kwargs=kwargs)
            score_cov = np.cov(scores.T)
            return inv_hess.dot(score_cov).dot(inv_hess) / nobs
        else:
            return inv_hess / nobs

    def forecast(self, params, horizon=1, start=None, align='origin', method='analytic',
                 simulations=1000, rng=None):
        """
        Construct forecasts from estimated model

        Parameters
        ----------
        params : ndarray, optional
            Alternative parameters to use.  If not provided, the parameters
            estimated when fitting the model are used.  Must be identical in
            shape to the parameters computed by fitting the model.
        horizon : int, optional
           Number of steps to forecast
        start : {int, datetime, Timestamp, str}, optional
            An integer, datetime or str indicating the first observation to
            produce the forecast for.  Datetimes can only be used with pandas
            inputs that have a datetime index. Strings must be convertible
            to a date time, such as in '1945-01-01'.
        align : str, optional
            Either 'origin' or 'target'.  When set of 'origin', the t-th row
            of forecasts contains the forecasts for t+1, t+2, ..., t+h. When
            set to 'target', the t-th row contains the 1-step ahead forecast
            from time t-1, the 2 step from time t-2, ..., and the h-step from
            time t-h.  'target' simplified computing forecast errors since the
            realization and h-step forecast are aligned.
        method : {'analytic', 'simulation', 'bootstrap'}
            Method to use when producing the forecast. The default is analytic.
            The method only affects the variance forecast generation.  Not all
            volatility models support all methods. In particular, volatility
            models that do not evolve in squares such as EGARCH or TARCH do not
            support the 'analytic' method for horizons > 1.
        simulations : int
            Number of simulations to run when computing the forecast using
            either simulation or bootstrap.
        rng : callable, optional
            Custom random number generator to use in simulation-based forecasts.
            Must produce random samples using the syntax `rng(size)` where size
            the 2-element tuple (simulations, horizon).

        Returns
        -------
        forecasts : DataFrame
            t by h data frame containing the forecasts.  The alignment of the
            forecasts is controlled by `align`.

        Examples
        --------
        >>> import pandas as pd
        >>> from arch import arch_model
        >>> am = arch_model(None,mean='HAR',lags=[1,5,22],vol='Constant')
        >>> sim_data = am.simulate([0.1,0.4,0.3,0.2,1.0], 250)
        >>> sim_data.index = pd.date_range('2000-01-01',periods=250)
        >>> am = arch_model(sim_data['data'],mean='HAR',lags=[1,5,22],  vol='Constant')
        >>> res = am.fit()
        >>> fig = res.hedgehog_plot()

        Notes
        -----
        The most basic 1-step ahead forecast will return a vector with the same
        length as the original data, where the t-th value will be the time-t
        forecast for time t + 1.  When the horizon is > 1, and when using the
        default value for `align`, the forecast value in position [t, h] is the
        time-t, h+1 step ahead forecast.

        If model contains exogenous variables (model.x is not None), then
        only 1-step ahead forecasts are available.  Using horizon > 1 will
        produce a warning and all columns, except the first, will be
        nan-filled.

        If `align` is 'origin', forecast[t,h] contains the forecast made using
        y[:t] (that is, up to but not including t) for horizon h + 1.  For
        example, y[100,2] contains the 3-step ahead forecast using the first
        100 data points, which will correspond to the realization y[100 + 2].
        If `align` is 'target', then the same forecast is in location
        [102, 2], so that it is aligned with the observation to use when
        evaluating, but still in the same column.
        """
        raise NotImplementedError('Subclasses must implement')


class _SummaryRepr(object):
    """Base class for returning summary as repr and str"""

    def summary(self):
        return Summary()

    def __repr__(self):
        out = self.__str__() + '\n'
        out += self.__class__.__name__
        out += ', id: {0}'.format(hex(id(self)))
        return out

    def __str__(self):
        return self.summary().as_text()


class ARCHModelFixedResult(_SummaryRepr):
    """
    Results for fixed parameters for an ARCHModel model

    Parameters
    ----------
    params : ndarray
        Estimated parameters
    resid : ndarray
        Residuals from model.  Residuals have same shape as original data and
        contain nan-values in locations not used in estimation
    volatility : ndarray
        Conditional volatility from model
    dep_var: Series
        Dependent variable
    names: list (str)
        Model parameter names
    loglikelihood : float
        Loglikelihood at specified parameters
    is_pandas : bool
        Whether the original input was pandas
    model : ARCHModel
        The model object used to estimate the parameters

    Methods
    -------
    summary
        Produce a summary of the results
    plot
        Produce a plot of the volatility and standardized residuals
    forecast
        Construct forecasts from a model

    Attributes
    ----------
    loglikelihood : float
        Value of the log-likelihood
    aic : float
        Akaike information criteria
    bic : float
        Schwarz/Bayes information criteria
    conditional_volatility : {ndarray, Series}
        nobs element array containing the conditional volatility (square root
        of conditional variance).  The values are aligned with the input data
        so that the value in the t-th position is the variance of t-th error,
        which is computed using time-(t-1) information.
    params : Series
        Estimated parameters
    nobs : int
        Number of observations used in the estimation
    num_params : int
        Number of parameters in the model
    resid : {ndarray, Series}
        nobs element array containing model residuals
    model : ARCHModel
        Model instance used to produce the fit
    """

    def __init__(self, params, resid, volatility, dep_var, names,
                 loglikelihood, is_pandas, model):
        self._params = params
        self._resid = resid
        self._is_pandas = is_pandas
        self.model = model
        self._datetime = dt.datetime.now()
<<<<<<< HEAD
        self._cache = {}
=======
>>>>>>> 0232e78d
        self._dep_var = dep_var
        self._dep_name = dep_var.name
        self._names = names
        self._loglikelihood = loglikelihood
        self._nobs = self.model._fit_y.shape[0]
        self._index = dep_var.index
        self._volatility = volatility

    def summary(self):
        """
        Constructs a summary of the results from a fit model.

        Returns
        -------
        summary : Summary instance
            Object that contains tables and facilitated export to text, html or
            latex
        """
        # Summary layout
        # 1. Overall information
        # 2. Mean parameters
        # 3. Volatility parameters
        # 4. Distribution parameters
        # 5. Notes

        model = self.model
        model_name = model.name + ' - ' + model.volatility.name

        # Summary Header
        top_left = [('Dep. Variable:', self._dep_name),
                    ('Mean Model:', model.name),
                    ('Vol Model:', model.volatility.name),
                    ('Distribution:', model.distribution.name),
                    ('Method:', 'User-specified Parameters'),
                    ('', ''),
                    ('Date:', self._datetime.strftime('%a, %b %d %Y')),
                    ('Time:', self._datetime.strftime('%H:%M:%S'))]

        top_right = [('R-squared:', '--'),
                     ('Adj. R-squared:', '--'),
                     ('Log-Likelihood:', '%#10.6g' % self.loglikelihood),
                     ('AIC:', '%#10.6g' % self.aic),
                     ('BIC:', '%#10.6g' % self.bic),
                     ('No. Observations:', self._nobs),
                     ('', ''),
                     ('', ''), ]

        title = model_name + ' Model Results'
        stubs = []
        vals = []
        for stub, val in top_left:
            stubs.append(stub)
            vals.append([val])
        table = SimpleTable(vals, txt_fmt=fmt_2cols, title=title, stubs=stubs)

        # create summary table instance
        smry = Summary()
        # Top Table
        # Parameter table
        fmt = fmt_2cols
        fmt['data_fmts'][1] = '%18s'

        top_right = [('%-21s' % ('  ' + k), v) for k, v in top_right]
        stubs = []
        vals = []
        for stub, val in top_right:
            stubs.append(stub)
            vals.append([val])
        table.extend_right(SimpleTable(vals, stubs=stubs))
        smry.tables.append(table)

        stubs = self._names
        header = ['coef']
        vals = (self.params,)
        formats = [(10, 4)]
        pos = 0
        param_table_data = []
        for _ in range(len(vals[0])):
            row = []
            for i, val in enumerate(vals):
                if isinstance(val[pos], np.float64):
                    converted = format_float_fixed(val[pos], *formats[i])
                else:
                    converted = val[pos]
                row.append(converted)
            pos += 1
            param_table_data.append(row)

        mc = self.model.num_params
        vc = self.model.volatility.num_params
        dc = self.model.distribution.num_params
        counts = (mc, vc, dc)
        titles = ('Mean Model', 'Volatility Model', 'Distribution')
        total = 0
        for title, count in zip(titles, counts):
            if count == 0:
                continue

            table_data = param_table_data[total:total + count]
            table_stubs = stubs[total:total + count]
            total += count
            table = SimpleTable(table_data,
                                stubs=table_stubs,
                                txt_fmt=fmt_params,
                                headers=header, title=title)
            smry.tables.append(table)

        extra_text = ('Results generated with user-specified parameters.',
                      'Since the model was not estimated, there are no std. '
                      'errors.')
        smry.add_extra_txt(extra_text)
        return smry

    @cached_property
    def loglikelihood(self):
        """Model loglikelihood"""
        return self._loglikelihood

    @cached_property
    def aic(self):
        """Akaike Information Criteria

        -2 * loglikelihood + 2 * num_params"""
        return -2 * self.loglikelihood + 2 * self.num_params

    @cached_property
    def num_params(self):
        """Number of parameters in model"""
        return len(self.params)

    @cached_property
    def bic(self):
        """
        Schwarz/Bayesian Information Criteria

        -2 * loglikelihood + log(nobs) * num_params
        """
        return -2 * self.loglikelihood + np.log(self.nobs) * self.num_params

    @cached_property
    def params(self):
        """Model Parameters"""
        return pd.Series(self._params, index=self._names, name='params')

    @cached_property
    def conditional_volatility(self):
        """
        Estimated conditional volatility
        """
        if self._is_pandas:
            return pd.Series(self._volatility,
                             name='cond_vol',
                             index=self._index)
        else:
            return self._volatility

    @cached_property
    def nobs(self):
        """
        Number of data points used ot estimate model
        """
        return self._nobs

    @cached_property
    def resid(self):
        """
        Model residuals
        """
        if self._is_pandas:
            return pd.Series(self._resid, name='resid', index=self._index)
        else:
            return self._resid

    def plot(self, annualize=None, scale=None):
        """
        Plot standardized residuals and conditional volatility

        Parameters
        ----------
        annualize : str, optional
            String containing frequency of data that indicates plot should
            contain annualized volatility.  Supported values are 'D' (daily),
            'W' (weekly) and 'M' (monthly), which scale variance by 252, 52,
            and 12, respectively.
        scale : float, optional
            Value to use when scaling returns to annualize.  If scale is
            provides, annualize is ignored and the value in scale is used.

        Returns
        -------
        fig : figure
            Handle to the figure

        Examples
        --------
        >>> from arch import arch_model
        >>> am = arch_model(None)
        >>> sim_data = am.simulate([0.0, 0.01, 0.07, 0.92], 2520)
        >>> am = arch_model(sim_data['data'])
        >>> res = am.fit(update_freq=0, disp='off')
        >>> fig = res.plot()

        Produce a plot with annualized volatility

        >>> fig = res.plot(annualize='D')

        Override the usual scale of 252 to use 360 for an asset that trades
        most days of the year

        >>> fig = res.plot(scale=360)
        """
        from matplotlib.pyplot import figure
        fig = figure()

        ax = fig.add_subplot(2, 1, 1)
        ax.plot(self._index, self.resid / self.conditional_volatility)
        ax.set_title('Standardized Residuals')
        ax.axes.xaxis.set_ticklabels([])

        ax = fig.add_subplot(2, 1, 2)
        vol = self.conditional_volatility
        title = 'Annualized Conditional Volatility'
        if scale is not None:
            vol = vol * np.sqrt(scale)
        elif annualize is not None:
            scales = {'D': 252, 'W': 52, 'M': 12}
            if annualize in scales:
                vol = vol * np.sqrt(scales[annualize])
            else:
                raise ValueError('annualize not recognized')
        else:
            title = 'Conditional Volatility'

        ax.plot(self._index, vol)
        ax.set_title(title)

        return fig

    def forecast(self, params=None, horizon=1, start=None, align='origin', method='analytic',
                 simulations=1000, rng=None):
        """
        Construct forecasts from estimated model

        Parameters
        ----------
        params : ndarray, optional
            Alternative parameters to use.  If not provided, the parameters
            estimated when fitting the model are used.  Must be identical in
            shape to the parameters computed by fitting the model.
        horizon : int, optional
           Number of steps to forecast
        start : {int, datetime, Timestamp, str}, optional
            An integer, datetime or str indicating the first observation to
            produce the forecast for.  Datetimes can only be used with pandas
            inputs that have a datetime index. Strings must be convertible
            to a date time, such as in '1945-01-01'.
        align : str, optional
            Either 'origin' or 'target'.  When set of 'origin', the t-th row
            of forecasts contains the forecasts for t+1, t+2, ..., t+h. When
            set to 'target', the t-th row contains the 1-step ahead forecast
            from time t-1, the 2 step from time t-2, ..., and the h-step from
            time t-h.  'target' simplified computing forecast errors since the
            realization and h-step forecast are aligned.
        method : {'analytic', 'simulation', 'bootstrap'}, optional
            Method to use when producing the forecast. The default is analytic.
            The method only affects the variance forecast generation.  Not all
            volatility models support all methods. In particular, volatility
            models that do not evolve in squares such as EGARCH or TARCH do not
            support the 'analytic' method for horizons > 1.
        simulations : int, optional
            Number of simulations to run when computing the forecast using
            either simulation or bootstrap.
        rng : callable, optional
            Custom random number generator to use in simulation-based forecasts.
            Must produce random samples using the syntax `rng(size)` where size
            the 2-element tuple (simulations, horizon).

        Returns
        -------
        forecasts : DataFrame
            t by h data frame containing the forecasts.  The alignment of the
            forecasts is controlled by `align`.

        Notes
        -----
        The most basic 1-step ahead forecast will return a vector with the same
        length as the original data, where the t-th value will be the time-t
        forecast for time t + 1.  When the horizon is > 1, and when using the
        default value for `align`, the forecast value in position [t, h] is the
        time-t, h+1 step ahead forecast.

        If model contains exogenous variables (`model.x is not None`), then
        only 1-step ahead forecasts are available.  Using horizon > 1 will
        produce a warning and all columns, except the first, will be
        nan-filled.

        If `align` is 'origin', forecast[t,h] contains the forecast made using
        y[:t] (that is, up to but not including t) for horizon h + 1.  For
        example, y[100,2] contains the 3-step ahead forecast using the first
        100 data points, which will correspond to the realization y[100 + 2].
        If `align` is 'target', then the same forecast is in location
        [102, 2], so that it is aligned with the observation to use when
        evaluating, but still in the same column.
        """
        if params is None:
            params = self._params
        else:
            if (params.size != np.array(self._params).size or
                    params.ndim != self._params.ndim):
                raise ValueError('params have incorrect dimensions')
        return self.model.forecast(params, horizon, start, align, method, simulations, rng)

    def hedgehog_plot(self, params=None, horizon=10, step=10, start=None,
                      type='volatility', method='analytic', simulations=1000):
        """
        Plot forecasts from estimated model

        Parameters
        ----------
        params : {ndarray, Series}
            Alternative parameters to use.  If not provided, the parameters
            computed by fitting the model are used.  Must be 1-d and identical
            in shape to the parameters computed by fitting the model.
        horizon : int, optional
            Number of steps to forecast
        step : int, optional
            Non-negative number of forecasts to skip between spines
        start : int, datetime or str, optional
            An integer, datetime or str indicating the first observation to
            produce the forecast for.  Datetimes can only be used with pandas
            inputs that have a datetime index.  Strings must be convertible
            to a date time, such as in '1945-01-01'.  If not provided, the start
            is set to the earliest forecastable date.
        type : {'volatility', 'mean'}
            Quantity to plot, the forecast volatility or the forecast mean
        method : {'analytic', 'simulation', 'bootstrap'}
            Method to use when producing the forecast. The default is analytic.
            The method only affects the variance forecast generation.  Not all
            volatility models support all methods. In particular, volatility
            models that do not evolve in squares such as EGARCH or TARCH do not
            support the 'analytic' method for horizons > 1.
        simulations : int
            Number of simulations to run when computing the forecast using
            either simulation or bootstrap.

        Returns
        -------
        fig : figure
            Handle to the figure

        Examples
        --------
        >>> import pandas as pd
        >>> from arch import arch_model
        >>> am = arch_model(None,mean='HAR',lags=[1,5,22],vol='Constant')
        >>> sim_data = am.simulate([0.1,0.4,0.3,0.2,1.0], 250)
        >>> sim_data.index = pd.date_range('2000-01-01',periods=250)
        >>> am = arch_model(sim_data['data'],mean='HAR',lags=[1,5,22],  vol='Constant')
        >>> res = am.fit()
        >>> fig = res.hedgehog_plot(type='mean')
        """
        import matplotlib.pyplot as plt

        plot_mean = type.lower() == 'mean'
        if start is None:
            invalid_start = True
            start = 0
            while invalid_start:
                try:
                    forecasts = self.forecast(params, horizon, start,
                                              method=method, simulations=simulations)
                    invalid_start = False
                except ValueError:
                    start += 1
        else:
            forecasts = self.forecast(params, horizon, start, method=method,
                                      simulations=simulations)

        fig, ax = plt.subplots(1, 1)
        use_date = isinstance(self._dep_var.index, pd.DatetimeIndex)
        plot_fn = ax.plot_date if use_date else ax.plot
        x_values = np.array(self._dep_var.index)
        if plot_mean:
            y_values = np.asarray(self._dep_var)
        else:
            y_values = np.asarray(self.conditional_volatility)

        plot_fn(x_values, y_values, linestyle='-', marker='')
        first_obs = np.min(np.where(np.logical_not(np.isnan(forecasts.mean)))[0])
        spines = []
        t = forecasts.mean.shape[0]
        for i in range(first_obs, t, step):
            if i + horizon + 1 > x_values.shape[0]:
                continue
            temp_x = x_values[i:i + horizon + 1]
            if plot_mean:
                spine_data = forecasts.mean.iloc[i]
            else:
                spine_data = np.sqrt(forecasts.variance.iloc[i])
            temp_y = np.hstack((y_values[i], spine_data))
            line = plot_fn(temp_x, temp_y, linewidth=3, linestyle='-',
                           marker='')
            spines.append(line)
        color = spines[0][0].get_color()
        for spine in spines[1:]:
            spine[0].set_color(color)
        plot_type = 'Mean' if plot_mean else 'Volatility'
        ax.set_title(self._dep_name + ' ' + plot_type + ' Forecast Hedgehog Plot')

        return fig


class ARCHModelResult(ARCHModelFixedResult):
    """
    Results from estimation of an ARCHModel model

    Parameters
    ----------
    params : ndarray
        Estimated parameters
    param_cov : {ndarray, None}
        Estimated variance-covariance matrix of params.  If none, calls method
        to compute variance from model when parameter covariance is first used
        from result
    r2 : float
        Model R-squared
    resid : ndarray
        Residuals from model.  Residuals have same shape as original data and
        contain nan-values in locations not used in estimation
    volatility : ndarray
        Conditional volatility from model
    cov_type : str
        String describing the covariance estimator used
    dep_var: Series
        Dependent variable
    names: list (str)
        Model parameter names
    loglikelihood : float
        Loglikelihood at estimated parameters
    is_pandas : bool
        Whether the original input was pandas
    fit_start : int
        Integer index of the first observation used to fit the model
    fit_stop : int
        Integer index of the last observation used to fit the model using
        slice notation `fit_start:fit_stop`
    model : ARCHModel
        The model object used to estimate the parameters

    Methods
    -------
    summary
        Produce a summary of the results
    plot
        Produce a plot of the volatility and standardized residuals
    conf_int
        Confidence intervals

    Attributes
    ----------
    loglikelihood : float
        Value of the log-likelihood
    aic : float
        Akaike information criteria
    bic : float
        Schwarz/Bayes information criteria
    conditional_volatility : {ndarray, Series}
        nobs element array containing the conditional volatility (square root
        of conditional variance).  The values are aligned with the input data
        so that the value in the t-th position is the variance of t-th error,
        which is computed using time-(t-1) information.
    params : Series
        Estimated parameters
    param_cov : DataFrame
        Estimated variance-covariance of the parameters
    rsquared : float
        R-squared
    rsquared_adj : float
        Degree of freedom adjusted R-squared
    nobs : int
        Number of observations used in the estimation
    num_params : int
        Number of parameters in the model
    tvalues : Series
        Array of t-statistics for the null the coefficient is 0
    std_err : Series
        Array of parameter standard errors
    pvalues : Series
        Array of p-values for the t-statistics
    resid : {ndarray, Series}
        nobs element array containing model residuals
    model : ARCHModel
        Model instance used to produce the fit
    """

    def __init__(self, params, param_cov, r2, resid, volatility, cov_type,
                 dep_var, names, loglikelihood, is_pandas, optim_output,
                 fit_start, fit_stop, model):
        super(ARCHModelResult, self).__init__(params, resid, volatility,
                                              dep_var, names, loglikelihood,
                                              is_pandas, model)

        self._fit_indices = (fit_start, fit_stop)
        self._param_cov = param_cov
        self._r2 = r2
        self.cov_type = cov_type
        self._optim_output = optim_output

    def conf_int(self, alpha=0.05):
        """
        Parameters
        ----------
        alpha : float, optional
            Size (prob.) to use when constructing the confidence interval.

        Returns
        -------
        ci : ndarray
            Array where the ith row contains the confidence interval  for the
            ith parameter
        """
        cv = stats.norm.ppf(1.0 - alpha / 2.0)
        se = self.std_err
        params = self.params

        return pd.DataFrame(np.vstack((params - cv * se, params + cv * se)).T,
                            columns=['lower', 'upper'], index=self._names)

    def summary(self):
        """
        Constructs a summary of the results from a fit model.

        Returns
        -------
        summary : Summary instance
            Object that contains tables and facilitated export to text, html or
            latex
        """
        # Summary layout
        # 1. Overall information
        # 2. Mean parameters
        # 3. Volatility parameters
        # 4. Distribution parameters
        # 5. Notes

        model = self.model
        model_name = model.name + ' - ' + model.volatility.name

        # Summary Header
        top_left = [('Dep. Variable:', self._dep_name),
                    ('Mean Model:', model.name),
                    ('Vol Model:', model.volatility.name),
                    ('Distribution:', model.distribution.name),
                    ('Method:', 'Maximum Likelihood'),
                    ('', ''),
                    ('Date:', self._datetime.strftime('%a, %b %d %Y')),
                    ('Time:', self._datetime.strftime('%H:%M:%S'))]

        top_right = [('R-squared:', '%#8.3f' % self.rsquared),
                     ('Adj. R-squared:', '%#8.3f' % self.rsquared_adj),
                     ('Log-Likelihood:', '%#10.6g' % self.loglikelihood),
                     ('AIC:', '%#10.6g' % self.aic),
                     ('BIC:', '%#10.6g' % self.bic),
                     ('No. Observations:', self._nobs),
                     ('Df Residuals:', self.nobs - self.num_params),
                     ('Df Model:', self.num_params)]

        title = model_name + ' Model Results'
        stubs = []
        vals = []
        for stub, val in top_left:
            stubs.append(stub)
            vals.append([val])
        table = SimpleTable(vals, txt_fmt=fmt_2cols, title=title, stubs=stubs)

        # create summary table instance
        smry = Summary()
        # Top Table
        # Parameter table
        fmt = fmt_2cols
        fmt['data_fmts'][1] = '%18s'

        top_right = [('%-21s' % ('  ' + k), v) for k, v in top_right]
        stubs = []
        vals = []
        for stub, val in top_right:
            stubs.append(stub)
            vals.append([val])
        table.extend_right(SimpleTable(vals, stubs=stubs))
        smry.tables.append(table)

        conf_int = np.asarray(self.conf_int())
        conf_int_str = []
        for c in conf_int:
            conf_int_str.append('[' + format_float_fixed(c[0], 7, 3) +
                                ',' + format_float_fixed(c[1], 7, 3) + ']')

        stubs = self._names
        header = ['coef', 'std err', 't', 'P>|t|', '95.0% Conf. Int.']
        vals = (self.params,
                self.std_err,
                self.tvalues,
                self.pvalues,
                conf_int_str)
        formats = [(10, 4), (9, 3), (9, 3), (9, 3), None]
        pos = 0
        param_table_data = []
        for _ in range(len(vals[0])):
            row = []
            for i, val in enumerate(vals):
                if isinstance(val[pos], np.float64):
                    converted = format_float_fixed(val[pos], *formats[i])
                else:
                    converted = val[pos]
                row.append(converted)
            pos += 1
            param_table_data.append(row)

        mc = self.model.num_params
        vc = self.model.volatility.num_params
        dc = self.model.distribution.num_params
        counts = (mc, vc, dc)
        titles = ('Mean Model', 'Volatility Model', 'Distribution')
        total = 0
        for title, count in zip(titles, counts):
            if count == 0:
                continue

            table_data = param_table_data[total:total + count]
            table_stubs = stubs[total:total + count]
            total += count
            table = SimpleTable(table_data,
                                stubs=table_stubs,
                                txt_fmt=fmt_params,
                                headers=header, title=title)
            smry.tables.append(table)

        extra_text = ['Covariance estimator: ' + self.cov_type]

        if self.convergence_flag:
            extra_text.append("""
WARNING: The optimizer did not indicate successful convergence. The message was
{string_message}. See convergence_flag.""".format(
                string_message=self._optim_output.message))

        smry.add_extra_txt(extra_text)
        return smry

    @cached_property
    def param_cov(self):
        """Parameter covariance"""
        if self._param_cov is not None:
            param_cov = self._param_cov
        else:
            params = np.asarray(self.params)
            if self.cov_type == 'robust':
                param_cov = self.model.compute_param_cov(params)
            else:
                param_cov = self.model.compute_param_cov(params,
                                                         robust=False)
        return pd.DataFrame(param_cov, columns=self._names, index=self._names)

    @cached_property
    def rsquared(self):
        """
        R-squared
        """
        return self._r2

    @cached_property
    def fit_start(self):
        return self._fit_indices[0]

    @cached_property
    def fit_stop(self):
        return self._fit_indices[1]

    @cached_property
    def rsquared_adj(self):
        """
        Degree of freedom adjusted R-squared
        """
        return 1 - (
            (1 - self.rsquared) * (self.nobs - 1) / (
                self.nobs - self.model.num_params))

    @cached_property
    def pvalues(self):
        """
        Array of p-values for the t-statistics
        """
        return pd.Series(stats.norm.sf(np.abs(self.tvalues)) * 2,
                         index=self._names, name='pvalues')

    @cached_property
    def std_err(self):
        """
        Parameter standard error
        """
        return pd.Series(np.sqrt(np.diag(self.param_cov)),
                         index=self._names, name='std_err')

    @cached_property
    def tvalues(self):
        """
        t-statistics for the null the coefficient is 0
        """
        tvalues = self.params / self.std_err
        tvalues.name = 'tvalues'
        return tvalues

    @cached_property
    def convergence_flag(self):
        """
        scipy.optimize.minimize result flag
        """
        return self._optim_output.status


def _align_forecast(f, align):
    if align == 'origin':
        return f
    elif align in ('target', 'horizon'):
        for i, col in enumerate(f):
            f[col] = f[col].shift(i + 1)
        return f
    else:
        raise ValueError('Unknown alignment')


def _format_forecasts(values, index):
    horizon = values.shape[1]
    format_str = '{0:>0' + str(int(np.ceil(np.log10(horizon + 0.5)))) + '}'
    columns = ['h.' + format_str.format(h + 1) for h in range(horizon)]
    forecasts = pd.DataFrame(values, index=index,
                             columns=columns, dtype=np.float64)
    return forecasts


class ARCHModelForecastSimulation(object):
    """
    Container for a simulation or bootstrap-based forecasts from an ARCH Model

    Parameters
    ----------
    values
    residuals
    variances
    residual_variances

    Attributes
    ----------
    values : DataFrame
        Simulated values of the process
    residuals : DataFrame
        Simulated residuals used to produce the values
    variances : DataFrame
        Simulated variances of the values
    residual_variances : DataFrame
        Simulated variance of the residuals
    """

    def __init__(self, values, residuals, variances, residual_variances):
        self._values = values
        self._residuals = residuals
        self._variances = variances
        self._residual_variances = residual_variances

    @property
    def values(self):
        return self._values

    @property
    def residuals(self):
        return self._residuals

    @property
    def variances(self):
        return self._variances

    @property
    def residual_variances(self):
        return self._residual_variances


class ARCHModelForecast(object):
    """
    Container for forecasts from an ARCH Model

    Parameters
    ----------
    index : {list, ndarray}
    mean : ndarray
    variance : ndarray
    residual_variance : ndarray
    simulated_paths : ndarray, optional
    simulated_variances : ndarray, optional
    simulated_residual_variances : ndarray, optional
    simulated_residuals : ndarray, optional
    align : {'origin', 'target'}

    Attributes
    ----------
    mean : DataFrame
        Forecast values for the conditional mean of the process
    variance : DataFrame
        Forecast values for the conditional variance of the process
    residual_variance : DataFrame
        Forecast values for the conditional variance of the residuals
    simulations : ARCHModelForecastSimulation
        Object containing detailed simulation results if using a simulation-based method
    """

    def __init__(self, index, mean, variance, residual_variance,
                 simulated_paths=None, simulated_variances=None,
                 simulated_residual_variances=None, simulated_residuals=None,
                 align='origin'):
        mean = _format_forecasts(mean, index)
        variance = _format_forecasts(variance, index)
        residual_variance = _format_forecasts(residual_variance, index)

        self._mean = _align_forecast(mean, align=align)
        self._variance = _align_forecast(variance, align=align)
        self._residual_variance = _align_forecast(residual_variance, align=align)

        self._sim = ARCHModelForecastSimulation(simulated_paths,
                                                simulated_residuals,
                                                simulated_variances,
                                                simulated_residual_variances)

    @property
    def mean(self):
        return self._mean

    @property
    def variance(self):
        return self._variance

    @property
    def residual_variance(self):
        return self._residual_variance

    @property
    def simulations(self):
        return self._sim<|MERGE_RESOLUTION|>--- conflicted
+++ resolved
@@ -12,11 +12,6 @@
 import numpy as np
 import scipy.stats as stats
 import pandas as pd
-<<<<<<< HEAD
-from pandas.util._decorators import cache_readonly
-
-=======
->>>>>>> 0232e78d
 from statsmodels.iolib.summary import Summary, fmt_2cols, fmt_params
 from statsmodels.iolib.table import SimpleTable
 from statsmodels.tools.numdiff import approx_fprime, approx_hess
@@ -817,10 +812,6 @@
         self._is_pandas = is_pandas
         self.model = model
         self._datetime = dt.datetime.now()
-<<<<<<< HEAD
-        self._cache = {}
-=======
->>>>>>> 0232e78d
         self._dep_var = dep_var
         self._dep_name = dep_var.name
         self._names = names
